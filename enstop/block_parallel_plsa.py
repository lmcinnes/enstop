import numpy as np
import numba

from sklearn.base import BaseEstimator, TransformerMixin
from sklearn.utils import check_array, check_random_state
from sklearn.utils.validation import _check_sample_weight
from scipy.sparse import issparse, csr_matrix, coo_matrix

from enstop.utils import (
    normalize,
    coherence,
    mean_coherence,
    log_lift,
    mean_log_lift,
    standardize_input,
)
from enstop.plsa import plsa_init


@numba.njit(
    [
        "f4[:,::1](i4[::1],i4[::1],f4[:,::1],f4[:,::1],f4[:,::1],f4)",
        "f4[:,::1](i4[::1],i4[::1],f4[:,:],f4[:,::1],f4[:,::1],f4)",
    ],
    locals={
        "k": numba.types.intp,
        "w": numba.types.uint32,
        "d": numba.types.uint32,
        "z": numba.types.uint16,
        "v": numba.types.float32,
        "nz_idx": numba.types.uint32,
        "norm": numba.types.float32,
    },
    fastmath=True,
    nogil=True,
)
def plsa_e_step_on_a_block(
    block_rows,
    block_cols,
    p_w_given_z_block,
    p_z_given_d_block,
    p_z_given_wd_block,
    probability_threshold=1e-32,
):
    k = p_w_given_z_block.shape[0]

    for nz_idx in range(block_rows.shape[0]):
        if block_rows[nz_idx] < 0:
            break

        d = block_rows[nz_idx]
        w = block_cols[nz_idx]

        norm = 0.0
        for z in range(k):
            v = p_w_given_z_block[z, w] * p_z_given_d_block[d, z]
            if v > probability_threshold:
                p_z_given_wd_block[nz_idx, z] = v
                norm += v
            else:
                p_z_given_wd_block[nz_idx, z] = 0.0
        for z in range(k):
            if norm > 0:
                p_z_given_wd_block[nz_idx, z] /= norm

    return p_z_given_wd_block


@numba.njit(
    [
        "void(i4[::1],i4[::1],f4[::1],f4[:,::1],f4[:,::1],f4[:,::1],f4[::1],f4[::1])",
        "void(i4[::1],i4[::1],f4[::1],f4[:,:],f4[:,:],f4[:,::1],f4[::1],f4[::1])",
    ],
    locals={
        "k": numba.types.intp,
        "w": numba.types.uint32,
        "d": numba.types.uint32,
        "x": numba.types.float32,
        "z": numba.types.uint16,
        "nz_idx": numba.types.uint32,
        "s": numba.types.float32,
    },
    fastmath=True,
    nogil=True,
)
def plsa_partial_m_step_on_a_block(
    block_rows,
    block_cols,
    block_vals,
    p_w_given_z_block,
    p_z_given_d_block,
    p_z_given_wd_block,
    norm_pwz,
    norm_pdz_block,
):
    k = p_w_given_z_block.shape[0]

    for nz_idx in range(block_rows.shape[0]):
        if block_rows[nz_idx] < 0:
            break

        d = block_rows[nz_idx]
        w = block_cols[nz_idx]
        x = block_vals[nz_idx]

        for z in range(k):
            s = x * p_z_given_wd_block[nz_idx, z]

            p_w_given_z_block[z, w] += s
            p_z_given_d_block[d, z] += s

            norm_pwz[z] += s
            norm_pdz_block[d] += s


@numba.njit(
    "void(i4[:,:,::1],i4[:,:,::1],f4[:,:,::1],f4[:,:,::1],f4[:,:,::1],f4[:,:,:,::1],"
    "f4[:,:,:,::1],f4[:,:,:,::1],f4[:,::1],f4[:,:,::1],f4)",
    locals={
<<<<<<< HEAD
=======
        "n": numba.types.uint32,
        "m": numba.types.uint32,
>>>>>>> f197e573
        "k": numba.types.intp,
        "z": numba.types.uint16,
        "d": numba.types.uint32,
        "i": numba.types.uint16,
        "j": numba.types.uint16,
        "n_w_blocks": numba.types.intp,
        "n_d_blocks": numba.types.intp,
    },
    parallel=True,
    fastmath=True,
    nogil=True,
)
def plsa_em_step_by_blocks(
    block_rows_ndarray,
    block_cols_ndarray,
    block_vals_ndarray,
    prev_p_w_given_z,
    prev_p_z_given_d,
    blocked_next_p_w_given_z,
    blocked_next_p_z_given_d,
    p_z_given_wd_block,
    blocked_norm_pwz,
    blocked_norm_pdz,
    e_step_thresh=1e-32,
):
    n_d_blocks = block_rows_ndarray.shape[0]
    n_w_blocks = block_rows_ndarray.shape[1]

    # n = prev_p_z_given_d.shape[0]
    # m = prev_p_w_given_z.shape[1]
    k = prev_p_z_given_d.shape[2]

    # zero out the norms for recomputation
    blocked_norm_pdz[:] = 0.0
    blocked_norm_pwz[:] = 0.0

    for i in numba.prange(n_d_blocks):

        for j in numba.prange(n_w_blocks):
            block_rows = block_rows_ndarray[i, j]
            block_cols = block_cols_ndarray[i, j]
            block_vals = block_vals_ndarray[i, j]

            plsa_e_step_on_a_block(
                block_rows,
                block_cols,
                prev_p_w_given_z[j],
                prev_p_z_given_d[i],
                p_z_given_wd_block[i, j],
                np.float32(e_step_thresh),
            )
            plsa_partial_m_step_on_a_block(
                block_rows,
                block_cols,
                block_vals,
                blocked_next_p_w_given_z[i, j],
                blocked_next_p_z_given_d[j, i],
                p_z_given_wd_block[i, j],
                blocked_norm_pwz[i],
                blocked_norm_pdz[j, i],
            )

    prev_p_z_given_d[:] = blocked_next_p_z_given_d.sum(axis=0)
    norm_pdz = blocked_norm_pdz.sum(axis=0)
    prev_p_w_given_z[:] = blocked_next_p_w_given_z.sum(axis=0)
    norm_pwz = blocked_norm_pwz.sum(axis=0)

    # Once complete we can normalize to complete the M step
    for z in numba.prange(k):
        if norm_pwz[z] > 0:
            for w_block in range(prev_p_w_given_z.shape[0]):
                for w_offset in range(prev_p_w_given_z.shape[2]):
                    prev_p_w_given_z[w_block, z, w_offset] /= norm_pwz[z]
        for d_block in range(prev_p_z_given_d.shape[0]):
            for d_offset in range(prev_p_z_given_d.shape[1]):
                if norm_pdz[d_block, d_offset] > 0:
                    prev_p_z_given_d[d_block, d_offset, z] /= norm_pdz[
                        d_block, d_offset
                    ]

    # Zero out the old matrices these matrices for next time
    blocked_next_p_z_given_d[:] = 0.0
    blocked_next_p_w_given_z[:] = 0.0


@numba.njit(
    locals={
        "i": numba.types.uint16,
        "j": numba.types.uint16,
        "k": numba.types.intp,
        "w": numba.types.uint32,
        "d": numba.types.uint32,
        "z": numba.types.uint16,
        "nz_idx": numba.types.uint32,
        "x": numba.types.float32,
        "result": numba.types.float32,
        "p_w_given_d": numba.types.float32,
    },
    fastmath=True,
    nogil=True,
    parallel=True,
)
def log_likelihood_by_blocks(
    block_rows_ndarray,
    block_cols_ndarray,
    block_vals_ndarray,
    p_w_given_z,
    p_z_given_d,
):
    result = 0.0
    k = p_z_given_d.shape[2]

    for i in numba.prange(block_rows_ndarray.shape[0]):
        for j in range(block_rows_ndarray.shape[1]):
            for nz_idx in range(block_rows_ndarray.shape[2]):
                if block_rows_ndarray[i, j, nz_idx] < 0:
                    break

                d = block_rows_ndarray[i, j, nz_idx]
                w = block_cols_ndarray[i, j, nz_idx]
                x = block_vals_ndarray[i, j, nz_idx]

                p_w_given_d = 0.0
                for z in range(k):
                    p_w_given_d += p_w_given_z[j, z, w] * p_z_given_d[i, d, z]

                result += x * np.log(p_w_given_d)

    return result


@numba.njit(fastmath=True, nogil=True)
def plsa_fit_inner_blockwise(
    block_rows_ndarray,
    block_cols_ndarray,
    block_vals_ndarray,
    p_w_given_z,
    p_z_given_d,
    block_row_size,
    block_col_size,
    n_iter=100,
    n_iter_per_test=10,
    tolerance=0.001,
    e_step_thresh=1e-32,
):
    k = p_z_given_d.shape[2]

    n_d_blocks = block_rows_ndarray.shape[0]
    n_w_blocks = block_rows_ndarray.shape[1]
    block_size = block_rows_ndarray.shape[2]

    p_z_given_wd_block = np.zeros(
        (n_d_blocks, n_w_blocks, block_size, k), dtype=np.float32
    )

    blocked_next_p_w_given_z = np.zeros(
        (
            np.int64(n_d_blocks),
            np.int64(n_w_blocks),
            np.int64(k),
            np.int64(block_col_size),
        ),
        dtype=np.float32,
    )
    blocked_norm_pwz = np.zeros((n_d_blocks, k), dtype=np.float32)
    blocked_next_p_z_given_d = np.zeros(
        (
            np.int64(n_w_blocks),
            np.int64(n_d_blocks),
            np.int64(block_row_size),
            np.int64(k),
        ),
        dtype=np.float32,
    )
    blocked_norm_pdz = np.zeros(
        (np.int64(n_w_blocks), np.int64(n_d_blocks), np.int64(block_row_size)),
        dtype=np.float32,
    )

    previous_log_likelihood = log_likelihood_by_blocks(
        block_rows_ndarray,
        block_cols_ndarray,
        block_vals_ndarray,
        p_w_given_z,
        p_z_given_d,
    )

    for i in range(n_iter):
        plsa_em_step_by_blocks(
            block_rows_ndarray,
            block_cols_ndarray,
            block_vals_ndarray,
            p_w_given_z,
            p_z_given_d,
            blocked_next_p_w_given_z,
            blocked_next_p_z_given_d,
            p_z_given_wd_block,
            blocked_norm_pwz,
            blocked_norm_pdz,
            e_step_thresh,
        )

        if i % n_iter_per_test == 0:
            current_log_likelihood = log_likelihood_by_blocks(
                block_rows_ndarray,
                block_cols_ndarray,
                block_vals_ndarray,
                p_w_given_z,
                p_z_given_d,
            )
            change = np.abs(current_log_likelihood - previous_log_likelihood)
            if change / np.abs(current_log_likelihood) < tolerance:
                break
            else:
                previous_log_likelihood = current_log_likelihood

    return p_z_given_d, p_w_given_z


def plsa_fit(
    X,
    k,
    n_row_blocks=8,
    n_col_blocks=8,
    init="random",
    n_iter=100,
    n_iter_per_test=10,
    tolerance=0.001,
    e_step_thresh=1e-32,
    random_state=None,
):
    rng = check_random_state(random_state)
    p_z_given_d_init, p_w_given_z_init = plsa_init(X, k, init=init, rng=rng)

    A = X.tocsr().astype(np.float32)

    n = A.shape[0]
    m = A.shape[1]

    block_row_size = np.uint16(np.ceil(A.shape[0] / n_row_blocks))
    block_col_size = np.uint16(np.ceil(A.shape[1] / n_col_blocks))

    p_z_given_d = np.zeros((block_row_size * n_row_blocks, k), dtype=np.float32)
    p_z_given_d[: p_z_given_d_init.shape[0]] = p_z_given_d_init
    p_z_given_d = p_z_given_d.reshape(n_row_blocks, block_row_size, k)

    p_w_given_z = np.zeros((k, block_col_size * n_col_blocks), dtype=np.float32)
    p_w_given_z[:, : p_w_given_z_init.shape[1]] = p_w_given_z_init
    # p_w_given_z = np.transpose(
    #     p_w_given_z.T.reshape(n_col_blocks, block_col_size, k), axes=[0, 2, 1]
    # ).astype(np.float32, order="C")
    p_w_given_z = np.stack(np.hsplit(p_w_given_z, n_col_blocks))

    A_blocks = [[0] * n_col_blocks for i in range(n_row_blocks)]
    max_nnz_per_block = 0
    for i in range(n_row_blocks):

        row_start = block_row_size * i
        row_end = min(row_start + block_row_size, n)

        for j in range(n_col_blocks):

            col_start = block_col_size * j
            col_end = min(col_start + block_col_size, m)

            A_blocks[i][j] = A[row_start:row_end, col_start:col_end].tocoo()
            if A_blocks[i][j].nnz > max_nnz_per_block:
                max_nnz_per_block = A_blocks[i][j].nnz

    block_rows_ndarray = np.full(
        (n_row_blocks, n_col_blocks, max_nnz_per_block), -1, dtype=np.int32
    )
    block_cols_ndarray = np.full(
        (n_row_blocks, n_col_blocks, max_nnz_per_block), -1, dtype=np.int32
    )
    block_vals_ndarray = np.zeros(
        (n_row_blocks, n_col_blocks, max_nnz_per_block), dtype=np.float32
    )
    for i in range(n_row_blocks):
        for j in range(n_col_blocks):
            nnz = A_blocks[i][j].nnz
            block_rows_ndarray[i, j, :nnz] = A_blocks[i][j].row
            block_cols_ndarray[i, j, :nnz] = A_blocks[i][j].col
            block_vals_ndarray[i, j, :nnz] = A_blocks[i][j].data

    p_z_given_d, p_w_given_z = plsa_fit_inner_blockwise(
        block_rows_ndarray,
        block_cols_ndarray,
        block_vals_ndarray,
        p_w_given_z,
        p_z_given_d,
        block_row_size,
        block_col_size,
        n_iter=n_iter,
        n_iter_per_test=n_iter_per_test,
        tolerance=tolerance,
        e_step_thresh=e_step_thresh,
    )
    p_z_given_d = np.vstack(p_z_given_d)[:n, :]
    p_w_given_z = np.hstack(p_w_given_z)[:, :m]

    return p_z_given_d, p_w_given_z


class BlockParallelPLSA(BaseEstimator, TransformerMixin):
    def __init__(
        self,
        n_components=10,
        init="random",
        n_row_blocks=8,
        n_col_blocks=8,
        n_iter=100,
        n_iter_per_test=10,
        tolerance=0.001,
        e_step_thresh=1e-32,
        transform_random_seed=42,
        random_state=None,
    ):

        self.n_components = n_components
        self.init = init
        self.n_row_blocks = n_row_blocks
        self.n_col_blocks = n_col_blocks
        self.n_iter = n_iter
        self.n_iter_per_test = n_iter_per_test
        self.tolerance = tolerance
        self.e_step_thresh = e_step_thresh
        self.transform_random_seed = transform_random_seed
        self.random_state = random_state

    def fit(self, X, y=None, sample_weight=None):
        """Learn the pLSA model for the data X and return the document vectors.

        This is more efficient than calling fit followed by transform.

        Parameters
        ----------
        X: array or sparse matrix of shape (n_docs, n_words)
            The data matrix pLSA is attempting to fit to.

        y: Ignored

        sample_weight: array of shape (n_docs,)
            Input document weights.

        Returns
        -------
        self
        """
        self.fit_transform(X, sample_weight=sample_weight)
        return self

    def fit_transform(self, X, y=None, sample_weight=None):
        """Learn the pLSA model for the data X and return the document vectors.

        This is more efficient than calling fit followed by transform.

        Parameters
        ----------
        X: array or sparse matrix of shape (n_docs, n_words)
            The data matrix pLSA is attempting to fit to.

        y: Ignored

        sample_weight: array of shape (n_docs,)
            Input document weights.

        Returns
        -------
        embedding: array of shape (n_docs, n_topics)
            An embedding of the documents into a topic space.
        """

        X = check_array(X, accept_sparse="csr")
        X = standardize_input(X)

        if not issparse(X):
            X = csr_matrix(X)

        sample_weight = _check_sample_weight(sample_weight, X, dtype=np.float32)

        if np.any(X.data < 0):
            raise ValueError(
                "PLSA is only valid for matrices with non-negative " "entries"
            )

        row_sums = np.array(X.sum(axis=1).T)[0]
        good_rows = row_sums != 0

        if not np.all(good_rows):
            zero_rows_found = True
            data_for_fitting = X[good_rows]
        else:
            zero_rows_found = False
            data_for_fitting = X

        U, V = plsa_fit(
            data_for_fitting,
            self.n_components,
            n_row_blocks=self.n_row_blocks,
            n_col_blocks=self.n_col_blocks,
            init=self.init,
            n_iter=self.n_iter,
            n_iter_per_test=self.n_iter_per_test,
            tolerance=self.tolerance,
            e_step_thresh=self.e_step_thresh,
            random_state=self.random_state,
        )

        if zero_rows_found:
            self.embedding_ = np.zeros((X.shape[0], self.n_components))
            self.embedding_[good_rows] = U
        else:
            self.embedding_ = U

        self.components_ = V
        self.training_data_ = X

        return self.embedding_<|MERGE_RESOLUTION|>--- conflicted
+++ resolved
@@ -117,11 +117,6 @@
     "void(i4[:,:,::1],i4[:,:,::1],f4[:,:,::1],f4[:,:,::1],f4[:,:,::1],f4[:,:,:,::1],"
     "f4[:,:,:,::1],f4[:,:,:,::1],f4[:,::1],f4[:,:,::1],f4)",
     locals={
-<<<<<<< HEAD
-=======
-        "n": numba.types.uint32,
-        "m": numba.types.uint32,
->>>>>>> f197e573
         "k": numba.types.intp,
         "z": numba.types.uint16,
         "d": numba.types.uint32,
